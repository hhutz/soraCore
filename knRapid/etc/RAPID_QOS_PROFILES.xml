--- conflicted
+++ resolved
@@ -627,26 +627,6 @@
       </datawriter_qos>
     </qos_profile>
     
-<<<<<<< HEAD
-    <!-- ================================================================================== -->
-    <!-- NRC Extensions =================================================================== -->
-    <!-- ================================================================================== -->
-    <qos_profile name="NrcClearanceSampleProfile"          base_name="RapidSampleQos" />
-    <qos_profile name="NrcControllerStateSampleProfile"    base_name="RapidSampleQos" />
-    <qos_profile name="NrcDriveGoalSampleProfile"          base_name="RapidSampleQos" />
-    <qos_profile name="NrcDriveGoalWithLanesSampleProfile" base_name="RapidReliableQos" />
-    <qos_profile name="NrcImageRegionsSampleProfile"       base_name="RapidSampleQos" />
-    <qos_profile name="NrcIntersectionSampleProfile"       base_name="RapidSampleQos" />
-    <qos_profile name="NrcInterventionRequestProfile"      base_name="RapidReliableDurableQos" />
-    <qos_profile name="NrcMapAnnotationsUpdateProfile"      base_name="RapidReliableDurableQos" />
-    <qos_profile name="NrcInterventionResponseProfile"     base_name="RapidReliableQos" />
-    <qos_profile name="NrcLanePlannerStateSampleProfile"   base_name="RapidSampleQos" />
-    <qos_profile name="NrcMapLaneSetSampleProfile"         base_name="RapidReliableDurableQos" />
-    
-    <qos_profile name="RosMarkerArraySampleProfile"        base_name="RapidSampleQos" />
-
-=======
->>>>>>> e61c1d97
   </qos_library>
 
 
