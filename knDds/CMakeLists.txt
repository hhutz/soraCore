--- conflicted
+++ resolved
@@ -70,10 +70,6 @@
 endif()
 
 find_package( ACE )
-<<<<<<< HEAD
-find_package( Qt4 COMPONENTS QtCore QtGui)
-=======
->>>>>>> 37f06bcc
 find_package( PThreads-win32 )
 
 find_package( Boost 1.50.0 COMPONENTS program_options filesystem system chrono)
