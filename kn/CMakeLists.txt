--- conflicted
+++ resolved
@@ -7,7 +7,6 @@
   )
 endif(${CATKIN_TOPLEVEL})
 
-<<<<<<< HEAD
 if (catkin_FOUND)
 ###################################
 ## catkin specific configuration ##
@@ -18,7 +17,7 @@
   )
 else (catkin_FOUND)
   set( CMAKE_MODULE_PATH ${PROJECT_SOURCE_DIR}/../cmake/Modules ${CMAKE_MODULE_PATH} )
-=======
+
 include( SetArchitecture )
 include( SetupBuildSwitch )
 include( SetupConfigureFile )
@@ -28,17 +27,6 @@
 include( SetupWarnLevel )
 include( SetupUtilities )
 include( UserOptions )
->>>>>>> 56a063cf
-
-  include( SetArchitecture )
-  include( SetupCTest )
-  include( SetupBuildSwitch )
-  include( SetupConfigureFile )
-  include( SetupInstall )
-  include( SetupRPATH )
-  include( SetupUtilities )
-  include( UserOptions )
-  include( SetupWarnLevel )
 
   ## we have to play some tricks to get install
   ## path to "stick" in Windows
